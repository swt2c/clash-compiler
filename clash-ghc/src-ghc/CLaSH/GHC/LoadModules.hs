--- conflicted
+++ resolved
@@ -283,14 +283,9 @@
              , Opt_FloatIn -- Moves let-bindings inwards, although it defeats the normal-form with a single top-level let-binding, it helps with other transformations
              , Opt_DictsStrict -- Hopefully helps remove class method selectors
              , Opt_DmdTxDictSel -- I think demand and strictness are related, strictness helps with dead-code, enable
-#if __GLASGOW_HASKELL__ >= 711
              , Opt_Strictness -- Strictness analysis helps with dead-code analysis. However, see [NOTE: CPR breaks CLaSH]
-<<<<<<< HEAD
              , Opt_SpecialiseAggressively -- Needed to compile Fixed point number functions quickly
              , Opt_CrossModuleSpecialise -- Needed to compile Fixed point number functions quickly
-=======
-#endif
->>>>>>> ab5930a8
              ]
 
     unwanted = [ Opt_LiberateCase -- Perform unrolling of recursive RHS: avoid
@@ -313,17 +308,7 @@
                , Opt_IrrefutableTuples -- Introduce irrefutPatError: avoid
                , Opt_Loopification -- STG pass, don't care
                , Opt_CprAnal -- The worker/wrapper introduced by CPR breaks CLaSH, see [NOTE: CPR breaks CLaSH]
-<<<<<<< HEAD
                , Opt_FullLaziness -- increases sharing, but seems to result in worse circuits (in both area and propagation delay)
-=======
-#else
-               , Opt_Strictness -- Strictness analysis helps with dead-code analysis. However, see [NOTE: CPR breaks CLaSH]
-                                -- So, strictness analysis must be disabled completely on GHC versions below 8.0,
-                                -- because strictness analysis implies demand analysis, which implies CPR analysis,
-                                -- which cannot be completely disabled due to https://ghc.haskell.org/trac/ghc/ticket/10696.
-                                -- This bug shows itself as: https://github.com/clash-lang/clash-compiler/issues/174
-#endif
->>>>>>> ab5930a8
                ]
 
 -- [NOTE: CPR breaks CLaSH]
